--- conflicted
+++ resolved
@@ -78,21 +78,13 @@
             )
         yield container
     finally:
-<<<<<<< HEAD
-        logger.info('Stopping container %s', name)
-        container.stop(timeout=2)
-        logger.info('Removing container %s', name)
-        container.remove()
-=======
         if persist():
             logger.info('Leaving container up.')
         else:
             logger.info('Stopping container %s', name)
-            # TODO: container.stop() does not seem to work here (e.g. for postgres)
-            container.kill()
+            container.stop(timeout=2)
             logger.info('Removing container %s', name)
             container.remove()
->>>>>>> 74de703f
 
 
 def accepting_connections(host, port, timeout=20):
